--- conflicted
+++ resolved
@@ -12,7 +12,6 @@
 #include <QtWidgets/QMdiSubWindow>
 #include <QtWidgets/QMessageBox>
 
-#include <cassert> // assert
 
 MainWindow::MainWindow(QWidget* parent)
     : QMainWindow(parent)
@@ -28,9 +27,7 @@
     connectMenuSignals();
 }
 
-MainWindow::~MainWindow()
-{
-}
+MainWindow::~MainWindow() {}  // NOTE: Qt MOC requires this code
 
 void MainWindow::closeEvent(QCloseEvent* e)
 {
@@ -44,101 +41,7 @@
     }
 }
 
-<<<<<<< HEAD
-void MainWindow::nodeCreatedCallback(QtNodes::Node& node)
-{
-    auto dataModel = node.nodeDataModel();
-
-    assert(nullptr != dataModel);
-
-    apply_model_visitor(*dataModel,
-        [this, dataModel](CanRawViewModel& m) {
-            auto rawView = &m.canRawView;
-            QWidget* crvWidget = rawView->getMainWidget();
-            connect(ui->actionstart, &QAction::triggered, rawView, &CanRawView::startSimulation);
-            connect(ui->actionstop, &QAction::triggered, rawView, &CanRawView::stopSimulation);
-            connect(rawView, &CanRawView::dockUndock, this, [this, crvWidget] { handleDock(crvWidget, ui->mdiArea); });
-        },
-        [this, dataModel](CanRawSenderModel& m) {
-            QWidget* crsWidget = m.canRawSender.getMainWidget();
-            auto& rawSender = m.canRawSender;
-            connect(
-                &rawSender, &CanRawSender::dockUndock, this, [this, crsWidget] { handleDock(crsWidget, ui->mdiArea); });
-            connect(ui->actionstart, &QAction::triggered, &rawSender, &CanRawSender::startSimulation);
-            connect(ui->actionstop, &QAction::triggered, &rawSender, &CanRawSender::stopSimulation);
-        });
-}
-
-void handleWidgetDeletion(QWidget* widget)
-{
-    assert(nullptr != widget);
-    if (widget->parentWidget()) {
-
-        widget->parentWidget()->close();
-    } // else path not needed
-}
-
-void MainWindow::nodeDeletedCallback(QtNodes::Node& node)
-{
-    auto dataModel = node.nodeDataModel();
-
-    assert(nullptr != dataModel);
-
-    apply_model_visitor(*dataModel,
-        [this, dataModel](CanRawViewModel& m) { handleWidgetDeletion(m.canRawView.getMainWidget()); },
-        [this, dataModel](CanRawSenderModel& m) { handleWidgetDeletion(m.canRawSender.getMainWidget()); });
-}
-
-void handleWidgetShowing(QWidget* widget, QMdiArea* mdi)
-{
-    assert(nullptr != widget);
-    cds_debug("Subwindows cnt: {}", mdi->subWindowList().size());
-    bool docked = false;
-
-    // TODO: Temporary solution. To be changed once MainWindow is refactored
-    QPushButton* undockButton = widget->findChild<QPushButton*>("pbDockUndock");
-    if (undockButton) {
-        docked = !undockButton->isChecked();
-    } else {
-        cds_debug("Undock button for '{}' widget not found", widget->windowTitle().toStdString());
-    }
-
-    // Add widget to MDI area when showing for the first time
-    // Widget will be also added to MDI area after closing it in undocked state
-    if (!widget->isVisible() && docked) {
-        cds_debug("Adding '{}' widget to MDI", widget->windowTitle().toStdString());
-        auto wnd = new SubWindow(widget);
-        // We need to delete the window to remove it from tabView when closed
-        wnd->setAttribute(Qt::WA_DeleteOnClose);
-        mdi->addSubWindow(wnd);
-    }
-
-    if (widget->parentWidget()) {
-        cds_debug("Widget is a part of MDI");
-        widget->hide();
-        widget->show();
-    } else {
-        cds_debug("Widget not a part of MDI");
-        widget->show();
-        widget->activateWindow();
-    }
-}
-
-void MainWindow::nodeDoubleClickedCallback(QtNodes::Node& node)
-{
-    auto dataModel = node.nodeDataModel();
-
-    assert(nullptr != dataModel);
-
-    apply_model_visitor(*dataModel,
-        [this, dataModel](CanRawViewModel& m) { handleWidgetShowing(m.canRawView.getMainWidget(), ui->mdiArea); },
-        [this, dataModel](CanRawSenderModel& m) { handleWidgetShowing(m.canRawSender.getMainWidget(), ui->mdiArea); });
-}
-
-void MainWindow::handleDock(QWidget* component, QMdiArea* mdi)
-=======
 void MainWindow::handleDock(QWidget* component)
->>>>>>> 0483928a
 {
     // check if component is already displayed by mdi area
     if (component->parentWidget()
