--- conflicted
+++ resolved
@@ -1,12 +1,8 @@
 #ifndef CANRAWVIEW_H
 #define CANRAWVIEW_H
 
-<<<<<<< HEAD
 #include "canrawview_p.h"
 
-=======
-#include <QCloseEvent>
->>>>>>> 56f97b27
 #include <QtCore/QScopedPointer>
 #include <QtCore/QObject>
 
@@ -20,18 +16,14 @@
     Q_DECLARE_PRIVATE(CanRawView)
 
 public:
-<<<<<<< HEAD
     explicit CanRawView();
     explicit CanRawView(UIBackend<CanRawView>& backend);
 
     ~CanRawView() = default;
 
     QWidget* getMainWidget();
-=======
-    explicit CanRawView(QWidget* parent = nullptr);
-    ~CanRawView();
+
     void closeEvent(QCloseEvent* e);
->>>>>>> 56f97b27
 
 signals:
     void dockUndock();
