--- conflicted
+++ resolved
@@ -30,12 +30,9 @@
 
 private:
     std::unique_ptr<Ui::MainWindow> ui;
-<<<<<<< HEAD
     std::shared_ptr<CanRawView> canRawView;
     std::shared_ptr<CanDevice> canDevice;
-=======
     std::shared_ptr<CanRawSender> canRawSender;
->>>>>>> 56f97b27
     std::shared_ptr<QtNodes::FlowScene> graphScene;
     QtNodes::FlowView* graphView;
 
