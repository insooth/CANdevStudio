--- conflicted
+++ resolved
@@ -1,9 +1,9 @@
 
+#include "ui_mainwindow.h"
 #include "mainwindow.h"
+#include "modelvisitor.h" // apply_model_visitor
 #include "log.hpp"
-#include "modelvisitor.h" // apply_model_visitor
 #include "subwindow.hpp"
-#include "ui_mainwindow.h"
 
 #include <QCloseEvent>
 #include <QtCore/QFile>
@@ -42,9 +42,7 @@
     connectMenuSignals();
 }
 
-MainWindow::~MainWindow()
-{
-}
+MainWindow::~MainWindow() {} // NOTE: Just for Qt MOC!
 
 void MainWindow::closeEvent(QCloseEvent* e)
 {
@@ -64,35 +62,26 @@
 
     assert(nullptr != dataModel);
 
-    apply_model_visitor(*dataModel,
-        [this, dataModel](CanRawViewModel& m) {
+    apply_model_visitor(*dataModel
+        , [this, dataModel](CanRawViewModel& m)
+          {
             auto rawView = &m.canRawView;
-<<<<<<< HEAD
             auto widget = rawView->impl()->backend().getMainWidget();
 
-            ui->mdiArea->addSubWindow(widget);
             connect(ui->actionstart, &QAction::triggered, rawView, &CanRawView::startSimulation);
             connect(ui->actionstop, &QAction::triggered, rawView, &CanRawView::stopSimulation);
             connect(rawView, &CanRawView::dockUndock, this, [this, widget] { handleDock(widget, ui->mdiArea); });
           }
         , [this, dataModel](CanRawSenderModel& m)
           {
-=======
-            QWidget* crvWidget = rawView->getMainWidget();
-            connect(ui->actionstart, &QAction::triggered, rawView, &CanRawView::startSimulation);
-            connect(ui->actionstop, &QAction::triggered, rawView, &CanRawView::stopSimulation);
-            connect(rawView, &CanRawView::dockUndock, this, [this, crvWidget] { handleDock(crvWidget, ui->mdiArea); });
-        },
-        [this, dataModel](CanRawSenderModel& m) {
->>>>>>> 96e8fc96
             QWidget* crsWidget = m.canRawSender.getMainWidget();
             auto& rawSender = m.canRawSender;
             connect(
                 &rawSender, &CanRawSender::dockUndock, this, [this, crsWidget] { handleDock(crsWidget, ui->mdiArea); });
             connect(ui->actionstart, &QAction::triggered, &rawSender, &CanRawSender::startSimulation);
             connect(ui->actionstop, &QAction::triggered, &rawSender, &CanRawSender::stopSimulation);
-        },
-        [this](CanDeviceModel&) {});
+          }
+        , [this](CanDeviceModel&) {});
 }
 
 void handleWidgetDeletion(QWidget* widget)
@@ -110,7 +99,6 @@
 
     assert(nullptr != dataModel);
 
-<<<<<<< HEAD
     apply_model_visitor(*dataModel
         , [this, dataModel](CanRawViewModel& m)
           {
@@ -122,12 +110,6 @@
           }
         , [this](CanDeviceModel&) {});
 
-=======
-    apply_model_visitor(*dataModel,
-        [this, dataModel](CanRawViewModel& m) { handleWidgetDeletion(m.canRawView.getMainWidget()); },
-        [this, dataModel](CanRawSenderModel& m) { handleWidgetDeletion(m.canRawSender.getMainWidget()); },
-        [this](CanDeviceModel&) {});
->>>>>>> 96e8fc96
 }
 
 void handleWidgetShowing(QWidget* widget, QMdiArea* mdi)
@@ -171,23 +153,16 @@
 
     assert(nullptr != dataModel);
 
-<<<<<<< HEAD
     apply_model_visitor(*dataModel
         , [this, dataModel](CanRawViewModel& m)
           {
-            handleWidgetShowing(m.canRawView.impl()->backend().getMainWidget());
+            handleWidgetShowing(m.canRawView.impl()->backend().getMainWidget(), ui->mdiArea);
           }
         , [this, dataModel](CanRawSenderModel& m)
           {
-            handleWidgetShowing(m.canRawSender.getMainWidget());
+            handleWidgetShowing(m.canRawSender.getMainWidget(), ui->mdiArea);
           }
         , [this](CanDeviceModel&) {});
-=======
-    apply_model_visitor(*dataModel,
-        [this, dataModel](CanRawViewModel& m) { handleWidgetShowing(m.canRawView.getMainWidget(), ui->mdiArea); },
-        [this, dataModel](CanRawSenderModel& m) { handleWidgetShowing(m.canRawSender.getMainWidget(), ui->mdiArea); },
-        [this](CanDeviceModel&) {});
->>>>>>> 96e8fc96
 }
 
 void MainWindow::handleDock(QWidget* component, QMdiArea* mdi)
